--- conflicted
+++ resolved
@@ -12,6 +12,7 @@
 from collections import OrderedDict
 import depletion_chain
 import numpy as np
+
 
 class Settings:
     """ The Settings class.
@@ -345,17 +346,10 @@
         settings_file.batches = batches
         settings_file.inactive = inactive
         settings_file.particles = particles
-<<<<<<< HEAD
         settings_file.source = Source(space=Box([-3/2*pitch, -3/2*pitch, -1],
                                                 [3/2*pitch, 3/2*pitch, 1]))
         settings_file.entropy_lower_left = [-3/2*pitch, -3/2*pitch, -1.e50]
         settings_file.entropy_upper_right = [3/2*pitch, 3/2*pitch, 1.e50]
-=======
-        settings_file.source = Source(space=Box([-0.0, -0.0, 0],
-                                                [3.0/2.0*pitch, 3.0/2.0*pitch, 0]))
-        settings_file.entropy_lower_left = [-0.0, -0.0, -1.e50]
-        settings_file.entropy_upper_right = [3.0/2.0*pitch, 3.0/2.0*pitch, 1.e50]
->>>>>>> 828ff37f
         settings_file.entropy_dimension = [10, 10, 1]
 
         # Set seed
@@ -550,11 +544,6 @@
 
         cell_i = 0
 
-        # First, ensure self.total_number is clear
-        for cell in self.total_number:
-            for nuc in self.total_number[cell]:
-                self.total_number[cell][nuc] = 0.0
-
         for cell in self.burn_list:
 
             # Update total_number first
@@ -644,7 +633,7 @@
                     # We have to get the tally at the inner loop because
                     # the tally number will vary based on reaction
                     if (settings.fet_order > 0):
-                        print 'Getting tally ' + str(j+1)
+                        print('Getting tally ' + str(j+1))
                         tally_dep = statepoint.get_tally(id=k+1)
                         fet_tally_type = 'micro-' + nuclide.reaction_type[j] + '-zn'
                     else:
@@ -655,9 +644,9 @@
                     df_nuclide = df_cell[df_cell["nuclide"] == nuc]
 
                     if (settings.fet_order > 0):
-                        print 'fet_Tally_type = ' + fet_tally_type
-                        print df_nuclide[df_nuclide["score"] ==
-                                           fet_tally_type]["mean"]
+                        print('fet_Tally_type = ' + fet_tally_type)
+                        print(df_nuclide[df_nuclide["score"] ==
+                                           fet_tally_type]["mean"])
                         # Note that the micro rates are in barn x cm
                         # so we need to put in cm^3
                         # TODO incorporate the higher order moments
