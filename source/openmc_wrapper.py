--- conflicted
+++ resolved
@@ -670,33 +670,6 @@
                         print('fet_Tally_type = ' + fet_tally_type)
                         print(df_nuclide[df_nuclide["score"] ==
                                            fet_tally_type]["mean"].values)
-<<<<<<< HEAD
-                        n = 0
-                        m = 0
-                        for f in range(mp):
-                            # Note that the micro rates are in barn x cm
-                            # so we need to put in cm^3
-                            # TODO incorporate the higher order moments
-
-                            # Calculate normalization coefficient
-                            norm = 0
-                            if m == 0:
-                                norm = math.sqrt(n + 1)
-                            else:
-                                norm = math.sqrt(2*n + 2)
-                            
-                            value = df_nuclide[df_nuclide["score"] ==
-                                               fet_tally_type]["mean"].values[f] * 1e-24 * self.number_density[cell][nuc]
-                            self.reaction_rates[cell_str, nuclide.name, k, f] = value \
-                                / self.total_number[cell][nuc] * norm
-
-                            # Update n, m
-                            if m == n:
-                                n += 1
-                                m = -n
-                            else:
-                                m += 2
-=======
 
                         # Create FET
                         fet_coeffs = df_nuclide[df_nuclide["score"] == fet_tally_type]["mean"].values
@@ -712,7 +685,6 @@
                         # Store the FET and reaction rates values
                         self.reaction_rates.set_fet([cell_str,nuclide.name,k], fet)
 
->>>>>>> 09979dd7
                     else:
                         value = df_nuclide[df_nuclide["score"] ==
                                            tally_type]["mean"].values[0]
@@ -723,21 +695,13 @@
                             / self.total_number[cell][nuc]
 
                     # Calculate power if fission
-<<<<<<< HEAD
-                    if False:
-=======
                     if settings.fet_order == None and tally_type == "fission":
->>>>>>> 09979dd7
                         power = value * nuclide.fission_power
                         if cell not in self.power:
                             self.power[cell] = power
                         else:
                             self.power[cell] += power
-<<<<<<< HEAD
-                    else:
-=======
                     elif tally_type == "fission":
->>>>>>> 09979dd7
                         value = df_nuclide[df_nuclide["score"] ==
                                            fet_tally_type]["mean"].values[0] * 1e-24 * self.number_density[cell][nuc]
                         power = value * nuclide.fission_power
