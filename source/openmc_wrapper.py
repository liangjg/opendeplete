""" The OpenMC wrapper module.

This module implements the OpenDeplete -> OpenMC linkage.
"""

import openmc
import os
import time
import reaction_rates
from subprocess import call
from results import *
from collections import OrderedDict
import depletion_chain
import numpy as np
import zernike
import math


class Settings:
    """ The Settings class.

    This contains the parameters passed to the integrator.  This includes
    time stepping, power, etc.  It also contains how to run OpenMC, and what
    settings OpenMC needs to run.

    Attributes
    ----------
    cross_sections : str
        Path to cross_sections.xml.
    chain_file : str
        Path to the depletion chain xml file.
    openmc_call : List[str]
        The command to be used with subprocess.call to run a simulation. If no
        arguments are to be passed, a string suffices.  To run with mpiexec,
        a list of strings is needed.
    particles : int
        Number of particles to simulate per batch.
    batches : int
        Number of batches.
    inactive : int
        Number of inactive batches.
    power : float
        Power of the reactor (currently in MeV/second-cm).
    dt_vec : numpy.array
        Array of time steps to take.
    output_dir : str
        Path to output directory to save results.
    fet_order : This is the order of the 1D zernike expansion to be used
                for reaction rates
    """

    def __init__(self):
        # OpenMC specific
        self.cross_sections = None
        self.chain_file = None
        self.openmc_call = None
        self.particles = None
        self.batches = None
        self.inactive = None

        # Depletion problem specific
        self.power = None
        self.dt_vec = None
        self.output_dir = None
        self.fet_order = None


class Materials:
    """ The Materials class.

    This contains dictionaries indicating which cells are to be filled with
    what number of atoms and what libraries.

    Attributes
    ----------
    inital_density : OrderedDict[OrderedDict[float]]
        Initial density of the simulation.  Indexed as
        initial_density[name of region : str][name of nuclide : str].
    library : OrderedDict[str]
        ENDF tag for the library data (e.g. '71c').  Indexed as
        library[name of region : str].
    sab : OrderedDict[str]
        ENDF S(a,b) name for a region that needs S(a,b) data.  Indexed as
        sab[name of region : str].  Not set if no S(a,b) needed for region.
    library_sab : OrderedDict[str]
        ENDF tag for the S(a,b) data (e.g. '15t').  Indexed as
        library_sab[name of region : str].  Not set if no S(a,b) needed for
        region.
    burn : OrderedDict[bool]
        burn[name of region : str] = True if region needs to be in burn.
    """

    def __init__(self):
        self.initial_density = None
        self.library = None
        self.sab = None
        self.library_sab = None
        self.burn = None


class Geometry:
    """ The Geometry class.

    Contains all geometry- and materials-related components necessary for
    depletion.

    Attributes
    ----------
    geometry : openmc.Geometry
        The OpenMC geometry object.
    volume : OrderedDict[float]
        Given a cell ID, gives the volume of said cell.
    materials : openmc_wrapper.Materials
        Materials to be used for this simulation.
    seed : int
        The RNG seed used in last OpenMC run.
    number_density : OrderedDict[OrderedDict[float]]
        The number density of a nuclide in a cell.  Indexed as
        number_density[cell ID : int][nuclide : str].
    total_number : OrderedDict[OrderedDict[float]]
        The number density of a nuclide in a cell multiplied by the volume of
        the cell.  Indexed as total_number[cell ID : int][nuclide : str].
    participating_nuclides : Set[str]
        A set listing all unique nuclides available from cross_sections.xml.
    burn_list : List[int]
        A list of all cell IDs to be burned.  Used for sorting the simulation.
    chain : depletion_chain.DepletionChain
        The depletion chain information necessary to form matrices and tallies.
    reaction_rates : reaction_rates.ReactionRates
        Reaction rates from the last operator step.
    power : OrderedDict[float]
        Cell-by-Cell power.  Indexed by cell ID.
    mat_name : OrderedDict[str]
        The name of region each cell is set to.  Indexed by cell ID.
    burn_cell_to_id : OrderedDict[int]
        Dictionary mapping cell ID (as a string) to an index in reaction_rates.
    burn_nuc_to_id : OrderedDict[int]
        Dictionary mapping nuclide name (as a string) to an index in
        reaction_rates.
    """

    def __init__(self):
        self.geometry = None
        self.volume = None
        self.materials = None
        self.seed = None
        self.number_density = None
        self.total_number = None
        self.participating_nuclides = None
        self.burn_list = None
        self.chain = None
        self.reaction_rates = None
        self.power = None
        self.mat_name = None
        self.burn_cell_to_ind = None
        self.burn_nuc_to_ind = None
        self.fet_order = None

    def initialize(self, settings):
        """ Initializes the geometry.

        After geometry, volume, and materials are set, this function completes
        the geometry.

        Parameters
        ----------
        settings : openmc_wrapper.Settings
            Settings to initialize with.
        """

        import copy

        # Clear out OpenMC
        openmc.reset_auto_material_id()
        openmc.reset_auto_surface_id()
        openmc.reset_auto_cell_id()
        openmc.reset_auto_universe_id()

        self.number_density = OrderedDict()
        self.mat_name = OrderedDict()
        self.burn_cell_to_ind = OrderedDict()
        self.burn_list = []

        self.fet_order = settings.fet_order

        cell_ind = 0

        # First, for each cell, create an entry in number_density
        cells = self.geometry.root_universe.get_all_cells()
        for cid in cells:
            cell = cells[cid]
            name = cell.name
            self.mat_name[cid] = name
            # Create entry in self.number_density using initial_density
            self.number_density[cid] = \
                copy.deepcopy(self.materials.initial_density[name])
            # Fill with a material (linked to cell id)
            cell.fill = self.density_dictionary_to_openmc_mat(cid)
            # If should burn, add to burn list:
            if self.materials.burn[name]:
                self.burn_list.append(cid)
                self.burn_cell_to_ind[str(cid)] = cell_ind
                cell_ind += 1

        # Then, write geometry.xml
        self.geometry.export_to_xml()

        # Load participating nuclides
        self.load_participating(settings.cross_sections)

        # Create reaction rate tables
        self.reaction_rates = \
            reaction_rates.ReactionRates(self.burn_cell_to_ind,
                                         self.burn_nuc_to_ind,
                                         self.chain.react_to_ind,
                                         self.fet_order)

        # Finally, calculate total number densities
        self.total_number = OrderedDict()
        self.calculate_total_number()

    def function_evaluation(self, vec, settings):
        """ Runs a simulation.

        Parameters
        ----------
        vec : List[numpy.array]
            Total atoms to be used in function.
        settings : openmc_wrapper.Settings
            Settings to run the sim with.

        Returns
        -------
        mat : List[scipy.sparse.csr_matrix]
            Matrices for the next step.
        k : float
            Eigenvalue of the problem.
        rates : reaction_rates.ReactionRates
            Reaction rates from this simulation.
        seed : int
            Seed for this simulation.
        """

        # Update status
        self.set_density(vec)

        # Recreate model
        self.generate_materials_xml()
        self.generate_tally_xml(settings)
        self.generate_settings_xml(settings)

        # Run model
        devnull = open(os.devnull, 'w')

        t1 = time.time()
        call(settings.openmc_call)

        statepoint_name = "statepoint." + str(settings.batches) + ".h5"

        # Extract results
        t2 = time.time()
        k = self.unpack_tallies_and_normalize(statepoint_name, settings)
        t3 = time.time()
        os.remove(statepoint_name)
        mat = self.depletion_matrix_list()
        t4 = time.time()

        print("Time to openmc: ", t2-t1)
        print("Time to unpack: ", t3-t2)
        print("Time to matrix: ", t4-t3)

        return mat, k, self.reaction_rates, self.seed

    def start(self):
        """ Creates initial files, and returns initial vector.

        Returns
        -------
        list[numpy.array]
            Total density for initial conditions.
        """
        # Write geometry.xml
        self.geometry.export_to_xml()

        # Return number density vector
        return self.total_density_list()

    def generate_materials_xml(self):
        """ Creates materials.xml from self.number_density.

        Iterates through each cell in self.number_density and creates the
        openmc material object to generate materials.xml.
        """
        openmc.reset_auto_material_id()

        mat = []
        i = 0

        for key_mat in self.number_density:
            mat.append(openmc.Material(material_id=key_mat))

            mat_name = self.mat_name[key_mat]

            total = 0.0
            for key_nuc in self.number_density[key_mat]:
                # Check if in participating nuclides
                if key_nuc in self.participating_nuclides:
                    nuc = openmc.Nuclide(key_nuc,
                                         xs=self.materials.library[mat_name])
                    if type(self.number_density[key_mat][key_nuc]) is zernike.ZernikePolynomial:
                        
<<<<<<< HEAD
                        nuc.poly_coeffs = self.number_density[key_mat][key_nuc].openmc_form()
                        nuc.poly_type = 'zernike1d'
=======
                        nuc.poly_coeffs = self.number_density[key_mat][key_nuc].openmc_form(radial_only=False)
                        nuc.poly_type = "zernike"
>>>>>>> f8d7cb47
                        mat[i].add_nuclide(nuc,
                                           self.number_density[key_mat][key_nuc].coeffs[0])
                        total += self.number_density[key_mat][key_nuc].coeffs[0]
                    else:
                        mat[i].add_nuclide(nuc,
                                           self.number_density[key_mat][key_nuc])
                        total += self.number_density[key_mat][key_nuc]
            mat[i].set_density('atom/cm3', total)

            if mat_name in self.materials.sab:
                mat[i].add_s_alpha_beta(self.materials.sab[mat_name],
                                        self.materials.library_sab[mat_name])

            i += 1

        materials_file = openmc.Materials()
        materials_file.add_materials(mat)
        materials_file.export_to_xml()

    def generate_settings_xml(self, settings):
        """ Generates settings.xml.

        This function creates settings.xml using the value of the settings
        variable.

        Parameters
        ----------
        settings : openmc_wrapper.Settings
            Operator settings configuration.

        Todo
        ----
            Rewrite to generalize source box.
        """
        import random
        import sys
        from openmc.source import Source
        from openmc.stats import Box
        pitch = 1.26197

        batches = settings.batches
        inactive = settings.inactive
        particles = settings.particles

        # Just a generic settings file to get it running.
        settings_file = openmc.Settings()
        settings_file.batches = batches
        settings_file.inactive = inactive
        settings_file.particles = particles
        settings_file.source = Source(space=Box([-3.0/2.0*pitch, -3.0/2.0*pitch, -1],
                                                [3.0/2.0*pitch, 3.0/2.0*pitch, 1]))
        settings_file.entropy_lower_left = [-3.0/2.0*pitch, -3.0/2.0*pitch, -1.e50]
        settings_file.entropy_upper_right = [3.0/2.0*pitch, 3.0/2.0*pitch, 1.e50]
        settings_file.entropy_dimension = [10, 10, 1]

        # Set seed
        seed = random.randint(1, sys.maxsize-1)
        self.seed = seed
        settings_file.seed = seed

        settings_file.export_to_xml()

    def generate_tally_xml(self, settings):

        import copy

        """ Generates tally.xml.

        Using information from self.depletion_chain as well as the nuclides
        currently in the problem, this function automatically generates a
        tally.xml for the simulation.
        """
        chain = self.chain

        # ----------------------------------------------------------------------
        # Create tallies for depleting regions
        tally_ind = 1
        cell_filter_dep = openmc.Filter(type='cell', bins=self.burn_list)
        tallies_file = openmc.Tallies()

        nuc_superset = set()

        for cell in self.burn_list:
            for key in self.number_density[cell]:
                # Check if in participating nuclides
                if key in self.participating_nuclides:
                    nuc_superset.add(key)

        # For each reaction in the chain, for each nuclide, and for each
        # cell, make a tally
        tally_dep = openmc.Tally(tally_id=tally_ind)
        for key in nuc_superset:
            if key in chain.nuclide_dict:
                tally_dep.add_nuclide(key)

        tally_dep.add_filter(cell_filter_dep)

        if (settings.fet_order == None):
            for reaction in chain.react_to_ind:
                tally_dep.add_score(reaction)
            tallies_file.add_tally(tally_dep)
        else:
            # Add the geomtric norm to tally if we are doing FETs
            # TODO we need geometry constants in another PYTHON file for easy use
            tally_dep.add_geom_norm(0.412275)
            tally_dep.estimator = 'collision'
            # The current implementation does not allow multiple score pins for FETs
            # Therefore, we need a unique tally for each reaction
            fet_tallies = []
            for reaction in chain.react_to_ind:
                fet_tallies.append(copy.deepcopy(tally_dep))
                fet_score_name = 'micro-' + reaction + '-z' + str(settings.fet_order)
                fet_tallies[-1].id = tally_ind
                fet_tallies[-1].add_score(fet_score_name)
                tally_ind += 1

            [tallies_file.add_tally(t) for t in fet_tallies]

        tallies_file.export_to_xml()

    def depletion_matrix_list(self):
        """ Generates a list containing the depletion operators.

        Returns a list of sparse (CSR) matrices containing the depletion
        operators for this problem.  It is done in parallel using the
        concurrent futures package.

        Returns
        -------
        List[scipy.sparse.csr_matrix]
            A list of sparse depletion matrices.

        Todo
        ----
            Generalize method away from process parallelism.
        """
        import concurrent.futures

        # An issue with concurrent.futures is that it is far easier to write a
        # map, so I need to concatenate the data into a single variable with
        # which a map works.
        input_list = []
        for cell in self.burn_cell_to_ind:
            cell_ind = self.burn_cell_to_ind[cell]
            input_list.append((self.chain, self.reaction_rates, cell_ind))

        matrices = [depletion_chain.matrix_wrapper(wrap) for wrap in input_list]

        #~ with concurrent.futures.ProcessPoolExecutor() as executor:
            #~ matrices = executor.map(depletion_chain.matrix_wrapper, input_list)

        return list(matrices)

    def density_dictionary_to_openmc_mat(self, m_id):
        """ Generates an OpenMC material from a cell ID and self.number_density.

        Parameters
        ----------
        m_id : int
            Cell ID.

        Returns
        -------
        openmc.Material
            The OpenMC material filled with nuclides.
        """

        mat = openmc.Material(material_id=m_id)
        total = 0.0
        for key in self.number_density[m_id]:
            nuc = openmc.Nuclide(key)
            if type(self.number_density[m_id][key]) is zernike.ZernikePolynomial:
                nuc.poly_coeffs = self.number_density[m_id][key].openmc_form(radial_only=False)
                nuc.poly_type = "zernike"
                mat.add_nuclide(nuc, self.number_density[m_id][key].coeffs[0])
                total += self.number_density[m_id][key].coeffs[0]
            else:
                mat.add_nuclide(nuc, self.number_density[m_id][key])
                total += self.number_density[m_id][key]
        mat.set_density('atom/cm3', total)

        return mat

    def calculate_total_number(self):
        """ Calculates the total number of atoms.

        Simply multiplies self.number_density[cell][nuclide] by
        self.volume[cell] and saves the value in
        self.total_number[cell][nuclide]
        """

        for cell in self.number_density:
            self.total_number[cell] = OrderedDict()
            for nuclide in self.number_density[cell]:
                value = self.number_density[cell][nuclide] * self.volume[cell]
                self.total_number[cell][nuclide] = value

    def total_density_list(self):
        """ Returns a list of total density lists.

        This list is in the exact same order as depletion_matrix_list, so that
        matrix exponentiation can be done easily.

        Returns
        -------
        List[numpy.array]
            A list of np.arrays containing total atoms of each cell.

        Todo
        ----
            Make this method less fragile.  The only thing guaranteeing the
            order of vectors and matrices is self.burn_list's order.
        """

        total_density = []

        mp = zernike.num_poly(self.fet_order)

        cell_i = 0

        for cell in self.burn_list:

            total_density.append([])

            # Get all nuclides that exist in both chain and total_number
            # in the order of chain
            for i in range(len(self.chain.nuclides)):
                if self.chain.nuclides[i].name in self.total_number[cell]:
                    for p in range(mp):
                        total_density[cell_i].append(
                                self.total_number[cell][self.chain.nuclides[i].name].coeffs[p])
                else:
                    for p in range(mp):
                        total_density[cell_i].append(0.0)
            # Convert to np.array
            total_density[cell_i] = np.array(total_density[cell_i])
            cell_i += 1

        return total_density

    def set_density(self, total_density):
        """ Sets density.

        Sets the density in the exact same order as total_density_list outputs,
        allowing for internal consistency

        Parameters
        ----------
        total_density : list[numpy.array]
            Total atoms.

        Todo
        ----
            Make this method less fragile.  The only thing guaranteeing the
            order of vectors and matrices is self.burn_list's order.
        """

        cell_i = 0

        if (self.fet_order == None):
            mp = 1
        else:
            mp = zernike.num_poly(self.fet_order)

        for cell in self.burn_list:

            # Update total_number first
            for i in range(len(self.chain.nuclides)):
                # Don't add if zero, for performance reasons.
                if total_density[cell_i][i*mp] != 0.0:
                    nuc = self.chain.nuclides[i].name
                    for p in range(mp):
                        self.total_number[cell][nuc].coeffs[p] = total_density[cell_i][i * mp + p]

            cell_i += 1

            # Then update number_density
            for nuc in self.total_number[cell]:
                self.number_density[cell][nuc] = self.total_number[cell][nuc] \
                                                 / self.volume[cell]

    def unpack_tallies_and_normalize(self, filename, settings):
        """ Unpack tallies from OpenMC

        This function reads the tallies generated by OpenMC (from the tally.xml
        file generated in generate_tally_xml) normalizes them so that the total
        power generated is new_power, and then stores them in the reaction rate
        database.

        Parameters
        ----------
        filename : str
            The statepoint file to read from.
        settings : Settings
            The settings object that contains the target power in MeV/cm and
            FET booleans

        Returns
        -------
        k : float
            Eigenvalue of the last simulation.

        Todo
        ----
            Provide units for new_power
        """
        import openmc.statepoint as sp

        statepoint = sp.StatePoint(filename)

        # Link with summary file so that cell IDs work.
        su = openmc.Summary('summary.h5')
        statepoint.link_with_summary(su)

        k = statepoint.k_combined[0]

        # Generate new power dictionary

        self.power = OrderedDict()

        # ---------------------------------------------------------------------
        # Unpack depletion list

        mp = zernike.num_poly(settings.fet_order)

        # Zero out reaction_rates
        self.reaction_rates[:, :, :, :] = 0.0

        # For each cell to be burned
        for cell_str in self.burn_cell_to_ind:
            cell = int(cell_str)

            # For each nuclide that was tallied
            for nuc in self.burn_nuc_to_ind:

                # If density = 0, there was no tally
                if nuc not in self.total_number[cell]:
                    continue

                nuclide = self.chain.nuc_by_ind(nuc)

                # For each reaction pathway
                for j in range(nuclide.n_reaction_paths):

                    tally_type = nuclide.reaction_type[j]

                    k = self.reaction_rates.react_to_ind[tally_type]

                    # We have to get the tally at the inner loop because
                    # the tally number will vary based on reaction
                    if (settings.fet_order != None):
                        print('Getting tally ' + str(k+1))
                        print(cell, nuc)
                        tally_dep = statepoint.get_tally(id=k+1)
                        fet_tally_type = 'micro-' + nuclide.reaction_type[j] + '-zn'
                        
                    else:
                        tally_dep = statepoint.get_tally(id=1)

                    df = tally_dep.get_pandas_dataframe()
                    df_cell = df[df["cell"] == cell]
                    df_nuclide = df_cell[df_cell["nuclide"] == nuc]

                    if (settings.fet_order != None):
                        print('fet_Tally_type = ' + fet_tally_type)
                        print(df_nuclide[df_nuclide["score"] ==
                                           fet_tally_type]["mean"].values)

                        # Create FET
                        fet_coeffs = df_nuclide[df_nuclide["score"] == fet_tally_type]["mean"].values
                        fet = zernike.ZernikePolynomial(settings.fet_order, fet_coeffs, \
                                                        0.412275, sqrt_normed=True)
                        
                        # Remove the sqrt normalization in OpenMC
                        fet.remove_fet_sqrt_normalization()

                        # Scale the FET microrate from barn x cm to cm^3
                        # ???
                        fet.scale_coefficients( self.number_density[cell][nuc].coeffs[0] * 1e-24 / self.total_number[cell][nuc].coeffs[0])

                        # Store the FET and reaction rates values
                        self.reaction_rates.set_fet([cell_str,nuclide.name,k], fet)

                    else:
                        value = df_nuclide[df_nuclide["score"] ==
                                           tally_type]["mean"].values[0]

                        # The reaction rates are normalized to total number of
                        # atoms in the simulation.
                        self.reaction_rates[cell_str, nuclide.name, k, 0] = value \
                            / self.total_number[cell][nuc].coeffs[0]

                    # Calculate power if fission
                    if settings.fet_order == None and tally_type == "fission":
                        power = value * nuclide.fission_power
                        if cell not in self.power:
                            self.power[cell] = power
                        else:
                            self.power[cell] += power
                    elif tally_type == "fission":

                        value = self.number_density[cell][nuc].product_integrate(df_nuclide[df_nuclide["score"] ==
                                           fet_tally_type]["mean"].values * 1e-24)
                        #~ value = self.number_density[cell][nuc].coeffs[0] * 1e-24 * df_nuclide[df_nuclide["score"] ==
                                           #~ fet_tally_type]["mean"].values[0]
                        power = value * nuclide.fission_power
                        if cell not in self.power:
                            self.power[cell] = power
                        else:
                            self.power[cell] += power

        # ---------------------------------------------------------------------
        # Normalize to power
        original_power = sum(self.power.values())

        print("ORIGINAL POWER!!!! ,", original_power)

        self.reaction_rates[:, :, :, :] *= (settings.power / original_power)

        return k

    def load_participating(self, filename):
        """ Loads a cross_sections.xml file to find participating nuclides.

        This allows for nuclides that are important in the decay chain but not
        important neutronically, or have no cross section data.

        Parameters
        ----------
        filename : str
            Path to cross_sections.xml
        """
        import xml.etree.ElementTree as ET

        # Reads cross_sections.xml to create a dictionary containing
        # participating (burning and not just decaying) nuclides.
        self.participating_nuclides = set()

        tree = ET.parse(filename)
        root = tree.getroot()
        self.burn_nuc_to_ind = OrderedDict()
        nuc_ind = 0

        for nuclide_node in root.findall('ace_table'):
            name = nuclide_node.get('alias')
            if not name:
                continue
            name_parts = name.split(".")

            # Make a burn list of the union of nuclides in cross_sections.xml
            # and nuclides in depletion chain.
            if name_parts[0] not in self.participating_nuclides:
                self.participating_nuclides.add(name_parts[0])
                if name_parts[0] in self.chain.nuclide_dict:
                    self.burn_nuc_to_ind[name_parts[0]] = nuc_ind
                    nuc_ind += 1<|MERGE_RESOLUTION|>--- conflicted
+++ resolved
@@ -309,13 +309,9 @@
                                          xs=self.materials.library[mat_name])
                     if type(self.number_density[key_mat][key_nuc]) is zernike.ZernikePolynomial:
                         
-<<<<<<< HEAD
-                        nuc.poly_coeffs = self.number_density[key_mat][key_nuc].openmc_form()
-                        nuc.poly_type = 'zernike1d'
-=======
                         nuc.poly_coeffs = self.number_density[key_mat][key_nuc].openmc_form(radial_only=False)
                         nuc.poly_type = "zernike"
->>>>>>> f8d7cb47
+
                         mat[i].add_nuclide(nuc,
                                            self.number_density[key_mat][key_nuc].coeffs[0])
                         total += self.number_density[key_mat][key_nuc].coeffs[0]
