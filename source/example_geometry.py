--- conflicted
+++ resolved
@@ -142,7 +142,7 @@
     # Set up burnable materials
     burn = OrderedDict()
     burn['fuel_gd'] = True
-    burn['fuel'] = True
+    burn['fuel'] = False
     burn['gap'] = False
     burn['clad'] = False
     burn['cool'] = False
@@ -177,8 +177,7 @@
     r_fuel = 0.412275
     r_gap = 0.418987
     r_clad = 0.476121
-    n_rings = 20
-    n_radial = 32
+    n_rings = 1
 
     # Calculate all the volumes of interest ahead of time
     v_fuel = math.pi * r_fuel**2
@@ -197,17 +196,10 @@
         r_rings[i] = math.sqrt(1.0/(math.pi) * v_ring * (i+1))
 
     # Form bounding box
-<<<<<<< HEAD
     left = openmc.XPlane(x0=-3/2*pitch, name='left')
     right = openmc.XPlane(x0=3/2*pitch, name='right')
     bottom = openmc.YPlane(y0=-3/2*pitch, name='bottom')
     top = openmc.YPlane(y0=3/2*pitch, name='top')
-=======
-    left = openmc.XPlane(x0=0, name='left')
-    right = openmc.XPlane(x0=3.0/2.0*pitch, name='right')
-    bottom = openmc.YPlane(y0=0, name='bottom')
-    top = openmc.YPlane(y0=3.0/2.0*pitch, name='top')
->>>>>>> 828ff37f
 
     left.boundary_type = 'reflective'
     right.boundary_type = 'reflective'
@@ -216,33 +208,15 @@
 
     # ----------------------------------------------------------------------
     # Fill pin 1 (the one with gadolinium)
-    gd_fuel_p = []
-    theta = 0
-    for i in range(n_radial):
-        a = math.cos(theta)
-        b = math.sin(theta)
-        plane = openmc.Plane(A = a, B = b)
-        gd_fuel_p.append(plane)
-        theta += 2 * math.pi / n_radial
     
     gd_fuel_r = [openmc.ZCylinder(x0=0, y0=0, R=r_rings[i])
                  for i in range(n_rings)]
     gd_clad_ir = openmc.ZCylinder(x0=0, y0=0, R=r_gap)
     gd_clad_or = openmc.ZCylinder(x0=0, y0=0, R=r_clad)
 
-    gd_fuel_cell = []
-
-    for i in range(n_rings):
-        for j in range(n_radial):
-            cell = openmc.Cell(name='fuel_gd')
-
-            if i == 0:
-                cell.region = -gd_fuel_r[0] & +gd_fuel_p[j-1] & -gd_fuel_p[j]
-                volume[cell.id] = v_ring / n_radial
-            else:
-                cell.region = +gd_fuel_r[i-1] & -gd_fuel_r[i] & +gd_fuel_p[j-1] & -gd_fuel_p[j]
-                volume[cell.id] = v_ring / n_radial
-            gd_fuel_cell.append(cell)
+    gd_fuel_cell = openmc.Cell(name='fuel_gd')
+    gd_fuel_cell.region = -gd_fuel_r[0]
+    volume[gd_fuel_cell.id] = v_ring
 
     # Gap
     gd_fuel_gap = openmc.Cell(name='gap')
@@ -306,7 +280,7 @@
     root = openmc.Universe(universe_id=0, name='root universe')
 
     root.add_cells([cool_cell] + clad_cell + gap_cell + fuel_cell +
-                   gd_fuel_cell + [gd_fuel_clad] + [gd_fuel_gap])
+                   [gd_fuel_cell] + [gd_fuel_clad] + [gd_fuel_gap])
 
     geometry = openmc.Geometry()
     geometry.root_universe = root
